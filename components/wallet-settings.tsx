"use client";

import { useState } from "react";
import { motion } from "framer-motion";
import { Copy, ExternalLink, Link2 } from "lucide-react";
import { useToast } from "@/hooks/use-toast";
import { useFundWallet, usePrivy } from "@privy-io/react-auth";
// useMetalHolder removed - legacy Metal integration disabled
import { useUnifiedAuth } from "@/lib/unified-auth-context";
import { isManagerApp } from "@/lib/feature-flags";
import { useProjects } from "@/hooks/use-projects";
// useUserPresales removed - part of legacy funding system
import { useFarcaster } from "@/lib/farcaster-context";
import { useBalance } from "wagmi";
import { Address } from "viem";
import { useQuery } from '@tanstack/react-query';
import { getAccessToken } from '@privy-io/react-auth';
import { Globe, TrendingUp, DollarSign, ArrowUpRight } from 'lucide-react';

interface GlobalPointsData {
  global_balance: {
    total_points: number;
    total_earned_points: number;
    total_purchased_points: number;
    total_spent_points: number;
    total_usd_value: number;
    active_clubs_count: number;
  };
  club_breakdown: Array<{
    club_id: string;
    club_name: string;
    balance_pts: number;
  }>;
}

export default function WalletSettings() {
  const { toast } = useToast();
  const { login, authenticated } = usePrivy();
  const { openUrl } = useFarcaster();
  const [showFullAddress, setShowFullAddress] = useState(false);

  // Use unified auth to get user and wallet address for both contexts
  const { user: unifiedUser, walletAddress: unifiedWalletAddress, isInWalletApp } = useUnifiedAuth();
  const { user: privyUser } = usePrivy();
  
  // Use unified user, fallback to Privy user for web context
  const user = unifiedUser || privyUser;
  // Metal holder removed - legacy integration disabled
  const holder = null;

  // For Wallet App: use unified wallet address (from Farcaster/Coinbase)
  // For Web: use unified wallet address (Metal integration disabled)
  const walletAddress = unifiedWalletAddress;
  
  // USDC contract address on Base
  const USDC_BASE_ADDRESS = "0x833589fCD6eDb6E08f4c7C32D4f71b54bdA02913" as Address;
  
  // Get global points balance
  const {
    data: globalPointsData,
    isLoading: isLoadingPoints,
    error: pointsError
  } = useQuery<GlobalPointsData>({
    queryKey: ['global-points-balance', user?.id || 'anonymous'], // Scope cache by user ID
    queryFn: async (context): Promise<GlobalPointsData> => {
      const accessToken = await getAccessToken();
      
      // Support wallet-app flows that don't use Privy tokens
      if (!accessToken && !isInWalletApp) {
        throw new Error('Authentication required');
      }
      
      const response = await fetch('/api/points/global-balance', {
        headers: accessToken ? {
          'Authorization': `Bearer ${accessToken}`,
        } : {}, // Let unified auth handle wallet-app authentication
        signal: context.signal, // Support query cancellation
      });
      
      if (!response.ok) {
        const errorText = await response.text();
        throw new Error(`Failed to fetch global balance (${response.status}): ${errorText}`);
      }
      
      return response.json() as Promise<GlobalPointsData>;
    },
    staleTime: 30000, // 30 seconds
    refetchOnWindowFocus: false,
    enabled: !!user && (authenticated || isInWalletApp),
  });

  // Get USDC balance of the connected wallet (in wallet apps)
  const { data: connectedWalletUsdcBalance } = useBalance({
    address: walletAddress as Address,
    token: USDC_BASE_ADDRESS,
    query: { enabled: !!walletAddress && isInWalletApp }
  });

  // Show connected wallet's USDC balance (Metal integration disabled)
  const balance = connectedWalletUsdcBalance?.formatted;

  // Debug logging to verify correct balance display
  console.log("[WalletSettings] Balance debug:", {
    isInWalletApp,
    walletAddress,
    connectedWalletBalance: connectedWalletUsdcBalance?.formatted,
    finalBalance: balance,
    balanceSource: "connected wallet (Metal integration disabled)"
  });

  // Debug global points data
  console.log("[WalletSettings] Global points debug:", {
    isLoadingPoints,
    pointsError: pointsError?.message,
    globalPointsData: globalPointsData ? {
      total_points: globalPointsData.global_balance.total_points,
      active_clubs_count: globalPointsData.global_balance.active_clubs_count,
      club_breakdown_count: globalPointsData.club_breakdown.length,
      clubs: globalPointsData.club_breakdown.map(c => ({
        name: c.club_name,
        balance: c.balance_pts
      }))
    } : 'No data'
  });

  // Removed presales - part of legacy funding system

  const handleCopy = () => {
    if (walletAddress) {
      navigator.clipboard.writeText(walletAddress);
      toast({
        title: "Address copied",
        description: "Wallet address copied to clipboard",
      });
    }
  };

  // Platform-aware BaseScan link handler
  const handleBaseScanLink = async (event: React.MouseEvent) => {
    event.preventDefault();
    if (walletAddress) {
      await openUrl(`https://basescan.org/address/${walletAddress}`);
    }
  };

  // Helper to shorten address
  const getShortAddress = (addr: string) =>
    addr ? `${addr.slice(0, 6)}...${addr.slice(-4)}` : "";

  const { fundWallet } = useFundWallet();

  const handleFund = () => {
<<<<<<< HEAD
    if (isInWalletApp) {
      toast({
        title: "Funding unavailable",
        description: "Funding is not available in wallet app. Please use the web app.",
        variant: "destructive"
      });
      return;
    }
    
    if (!holder?.address) return;
    fundWallet(holder?.address);
=======
    if (!walletAddress) return;
    fundWallet(walletAddress);
>>>>>>> 2d06e804
  };

  const handleWithdraw = () => {
    toast({
      title: "Withdraw funds",
      description: "Redirecting to withdrawal page...",
    });
  };

  const handleWithdrawFromSplits = () => {
    toast({
      title: "Processing withdrawal",
      description: "Initiating withdrawal from revenue splits...",
    });
  };

  return (
    <motion.div
      className="space-y-6"
      initial={{ opacity: 0, y: 10 }}
      animate={{ opacity: 1, y: 0 }}
      transition={{ duration: 0.3 }}
    >
      <div className="rounded-lg border border-border bg-card p-6">
        <h2 className="mb-4 text-xl font-semibold">Wallet Settings</h2>

        <div className="space-y-6">
          {/* Global Points Balance Section */}
          <div>
            <div className="flex items-center justify-between mb-4">
              <div className="flex items-center gap-2">
                <Globe className="h-5 w-5 text-primary" />
                <h3 className="text-base font-medium">Global Points Balance</h3>
              </div>
              <div className="text-xs text-muted-foreground">
                100 points = $1 USD
              </div>
            </div>

            {isLoadingPoints ? (
              <div className="mb-4">
                <div className="text-3xl font-bold text-muted-foreground">Loading...</div>
              </div>
            ) : pointsError || !globalPointsData ? (
              <div className="mb-4">
                <div className="text-3xl font-bold text-muted-foreground">Unable to load</div>
                <p className="text-sm text-muted-foreground mt-1">
                  {pointsError instanceof Error ? pointsError.message : 'Failed to load points balance'}
                </p>
              </div>
            ) : (
              <>
                <div className="mb-4">
                  <div className="text-3xl font-bold">
                    {(globalPointsData?.global_balance?.total_points ?? 0).toLocaleString()} Points
                  </div>
                  <div className="text-lg text-primary font-medium">
                    ${(globalPointsData?.global_balance?.total_usd_value ?? 0).toFixed(2)} USD Value
                  </div>
                  <div className="text-sm text-muted-foreground">
                    Across {(globalPointsData?.global_balance?.active_clubs_count ?? 0)} active club{(globalPointsData?.global_balance?.active_clubs_count ?? 0) !== 1 ? 's' : ''}
                  </div>
                </div>

                {/* Points Breakdown */}
                <div className="grid grid-cols-3 gap-4 mb-4 p-4 bg-muted/30 rounded-lg">
                  <div className="text-center">
                    <div className="flex items-center justify-center gap-1 mb-1">
                      <TrendingUp className="h-3 w-3 text-green-500" />
                      <span className="text-xs font-medium">Earned</span>
                    </div>
                    <div className="text-sm font-bold text-green-600">
                      {(globalPointsData?.global_balance?.total_earned_points ?? 0).toLocaleString()}
                    </div>
                  </div>
                  
                  <div className="text-center">
                    <div className="flex items-center justify-center gap-1 mb-1">
                      <DollarSign className="h-3 w-3 text-blue-500" />
                      <span className="text-xs font-medium">Purchased</span>
                    </div>
                    <div className="text-sm font-bold text-blue-600">
                      {(globalPointsData?.global_balance?.total_purchased_points ?? 0).toLocaleString()}
                    </div>
                  </div>
                  
                  <div className="text-center">
                    <div className="flex items-center justify-center gap-1 mb-1">
                      <ArrowUpRight className="h-3 w-3 text-orange-500" />
                      <span className="text-xs font-medium">Spent</span>
                    </div>
                    <div className="text-sm font-bold text-orange-600">
                      {(globalPointsData?.global_balance?.total_spent_points ?? 0).toLocaleString()}
                    </div>
                  </div>
                </div>

                {/* Club Breakdown */}
                {(globalPointsData?.club_breakdown?.length ?? 0) > 0 && (
                  <div className="mb-4">
                    <h4 className="text-sm font-medium mb-2">Points by Club</h4>
                    <div className="space-y-2">
                      {(globalPointsData?.club_breakdown || []).slice(0, 3).map((club, index) => (
                        <div key={club?.club_id || `club-${index}`} className="flex justify-between items-center text-sm">
                          <span className="text-muted-foreground">{club?.club_name || 'Unknown Club'}</span>
                          <span className="font-medium">{(club?.balance_pts ?? 0).toLocaleString()}</span>
                        </div>
                      ))}
                      {(globalPointsData?.club_breakdown?.length ?? 0) > 3 && (
                        <div className="text-xs text-muted-foreground text-center">
                          +{(globalPointsData?.club_breakdown?.length ?? 0) - 3} more clubs
                        </div>
                      )}
                    </div>
                  </div>
                )}
              </>
            )}

            <div className="flex space-x-3">
              <button
                onClick={handleFund}
                className="bg-primary text-primary-foreground px-4 py-2 rounded-md hover:bg-primary/90 transition-colors"
              >
                Buy Points
              </button>
              <button
                onClick={() => toast({ title: "Coming Soon", description: "Point transfer feature coming soon!" })}
                className="bg-background border border-border text-foreground px-4 py-2 rounded-md hover:bg-accent/10 transition-colors"
              >
                Transfer
              </button>
            </div>
          </div>
        </div>
      </div>

      {/* Wallet Address Section */}
      <div className="rounded-lg border border-border bg-card p-6">
        <h3 className="mb-4 text-lg font-medium">Wallet Address</h3>
        <div className="flex flex-col items-center">
          <div
            className="w-full bg-background/50 rounded-md px-3 py-4 font-mono text-lg break-all text-center select-all mb-2"
            style={{ wordBreak: "break-all" }}
          >
            {walletAddress ? (
              showFullAddress ? (
                walletAddress
              ) : (
                getShortAddress(walletAddress)
              )
            ) : isInWalletApp ? (
              <span className="text-muted-foreground">
                Connecting wallet...
              </span>
            ) : (
              <span className="text-muted-foreground">
                No wallet address found
              </span>
            )}
          </div>

          {!authenticated && !isInWalletApp && (
            <button
              onClick={() => login()}
              className="mb-4 bg-primary text-white px-6 py-2 rounded-lg hover:bg-primary/90 transition-colors"
            >
              Connect Wallet
            </button>
          )}
          {walletAddress && (
            <button
              className="text-primary text-sm mb-2 focus:outline-none hover:underline"
              onClick={() => setShowFullAddress((v) => !v)}
              type="button"
            >
              {showFullAddress ? "Hide full address" : "Show full address"}
            </button>
          )}
          {walletAddress && (
            <div className="flex flex-row justify-center gap-6 mt-1 mb-2">
              <button
                type="button"
                onClick={handleCopy}
                className="text-muted-foreground hover:text-white p-2 rounded-full bg-background/70"
              >
                <Copy className="h-6 w-6" />
              </button>
              <button
                onClick={handleBaseScanLink}
                className="text-muted-foreground hover:text-white p-2 rounded-full bg-background/70"
              >
                <ExternalLink className="h-6 w-6" />
              </button>
            </div>
          )}
        </div>
        <p className="mt-2 text-sm text-muted-foreground text-center">
          This is your connected wallet address on Base network. Use it to receive USDC and other tokens.
        </p>
      </div>

      {/* Legacy funding projects section removed for Club platform */}

      {/* Claims Section - only show on manager app */}
      {isManagerApp() && (
        <div className="rounded-lg border border-border bg-card p-6">
          <h3 className="mb-2 text-lg font-medium">Claims</h3>
          <p className="text-muted-foreground mb-8">
            Claim your funds from revenue splits
          </p>

          <div className="flex flex-col items-center justify-center py-8">
            <div className="bg-background/50 h-16 w-16 rounded-full flex items-center justify-center mb-4">
              <Link2 className="h-8 w-8 text-muted-foreground" />
            </div>

            <h4 className="text-lg font-medium mb-2">Claim your funds</h4>
            <p className="text-center text-muted-foreground mb-6 max-w-md">
              If you have claimable USDC from music projects, you can withdraw
              it to your wallet here.
            </p>

            <button
              onClick={handleWithdrawFromSplits}
              className="bg-black text-white px-6 py-3 rounded-md hover:bg-gray-900 w-full max-w-md"
            >
              Withdraw from Splits
            </button>
          </div>
        </div>
      )}
    </motion.div>
  );
}<|MERGE_RESOLUTION|>--- conflicted
+++ resolved
@@ -150,7 +150,6 @@
   const { fundWallet } = useFundWallet();
 
   const handleFund = () => {
-<<<<<<< HEAD
     if (isInWalletApp) {
       toast({
         title: "Funding unavailable",
@@ -160,12 +159,8 @@
       return;
     }
     
-    if (!holder?.address) return;
-    fundWallet(holder?.address);
-=======
     if (!walletAddress) return;
     fundWallet(walletAddress);
->>>>>>> 2d06e804
   };
 
   const handleWithdraw = () => {
