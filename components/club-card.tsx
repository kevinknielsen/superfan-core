"use client";

import type React from "react";

import { useMemo, useState, useRef, useEffect } from "react";
import { motion } from "framer-motion";
import { Users, Play, Pause, MapPin, Star, Crown, Trophy, Shield, Plus, QrCode } from "lucide-react";
import { useToast } from "@/hooks/use-toast";
import ClubDetailsModal from "./club-details-modal";
<<<<<<< HEAD
import QRScanner from "./qr-scanner";
import PointsWalletWidget from "./points-wallet-widget";
=======
import dynamic from "next/dynamic";
const QRScanner = dynamic(() => import("./qr-scanner"), { ssr: false });
>>>>>>> a29b6829
import { useUnifiedAuth } from "@/lib/unified-auth-context";
import { useAuthAction } from "@/lib/universal-auth-context";
import Link from "next/link";
import { useRouter } from "next/navigation";
import type { Club, ClubMembership, ClubStatus } from "@/types/club.types";
import { STATUS_THRESHOLDS, getNextStatus, getPointsToNext } from "@/types/club.types";
import { useUserClubMembership, useJoinClub } from "@/hooks/use-clubs";
import { useClubImages } from "@/hooks/use-club-media";
import Spinner from "./ui/spinner";

interface ClubCardProps {
  club: Club;
  index: number;
  membership?: ClubMembership | null;
}

// Status icon mapping
const STATUS_ICONS = {
  cadet: Users,
  resident: Star,
  headliner: Trophy,
  superfan: Crown,
};

const STATUS_COLORS = {
  cadet: "text-gray-400",
  resident: "text-blue-400", 
  headliner: "text-purple-400",
  superfan: "text-yellow-400",
};

const STATUS_BG_COLORS = {
  cadet: "bg-gray-500/20",
  resident: "bg-blue-500/20",
  headliner: "bg-purple-500/20", 
  superfan: "bg-yellow-500/20",
};

// Premium card configurations based on membership status
const CARD_CONFIGS = {
  cadet: {
    gradient: "linear-gradient(135deg, #0F141E 0%, #0A0E16 100%)",
    accent: "#374151",
    shimmer: "linear-gradient(45deg, transparent 30%, rgba(255, 255, 255, 0.1) 50%, transparent 70%)",
    glow: "0 0 20px rgba(55, 65, 81, 0.3)",
    pattern: "radial-gradient(circle at 20% 80%, rgba(55, 65, 81, 0.15) 0%, transparent 50%)",
  },
  resident: {
    gradient: "linear-gradient(135deg, #0F141E 0%, #0A0E16 100%)",
    accent: "#374151",
    shimmer: "linear-gradient(45deg, transparent 30%, rgba(255, 255, 255, 0.1) 50%, transparent 70%)",
    glow: "0 0 20px rgba(55, 65, 81, 0.3)",
    pattern: "radial-gradient(circle at 20% 80%, rgba(55, 65, 81, 0.15) 0%, transparent 50%)",
  },
  headliner: {
    gradient: "linear-gradient(135deg, #0F141E 0%, #0A0E16 100%)",
    accent: "#374151",
    shimmer: "linear-gradient(45deg, transparent 30%, rgba(255, 255, 255, 0.1) 50%, transparent 70%)",
    glow: "0 0 20px rgba(55, 65, 81, 0.3)",
    pattern: "radial-gradient(circle at 20% 80%, rgba(55, 65, 81, 0.15) 0%, transparent 50%)",
  },
  superfan: {
    gradient: "linear-gradient(135deg, #0F141E 0%, #0A0E16 100%)",
    accent: "#374151",
    shimmer: "linear-gradient(45deg, transparent 30%, rgba(255, 255, 255, 0.1) 50%, transparent 70%)",
    glow: "0 0 20px rgba(55, 65, 81, 0.3)",
    pattern: "radial-gradient(circle at 20% 80%, rgba(55, 65, 81, 0.15) 0%, transparent 50%)",
  },
};

export default function ClubCard({
  club,
  index,
  membership: propMembership,
}: ClubCardProps) {
  const { user, isAuthenticated } = useUnifiedAuth();
  const { requireAuth } = useAuthAction();
  const [showDetails, setShowDetails] = useState(false);
  const [showQRScanner, setShowQRScanner] = useState(false);
  const [isHovered, setIsHovered] = useState(false);
  const [autoAnimate, setAutoAnimate] = useState(false);

  // Mobile detection
  const isMobile = typeof window !== 'undefined' && window.innerWidth < 768;
  const router = useRouter();

  // Mobile auto-animation effect
  useEffect(() => {
    if (isMobile) {
      // Auto-cycle shimmer effect every 3-5 seconds for mobile
      const interval = setInterval(() => {
        setAutoAnimate(true);
        setTimeout(() => setAutoAnimate(false), 2000);
      }, 3000 + Math.random() * 2000); // Randomize timing to avoid sync

      return () => clearInterval(interval);
    }
  }, [isMobile]);

  // Intersection observer for scroll-triggered animations on mobile
  useEffect(() => {
    if (!isMobile) return;

    const observer = new IntersectionObserver(
      (entries) => {
        entries.forEach((entry) => {
          if (entry.isIntersecting) {
            // Trigger animation when card comes into view
            setAutoAnimate(true);
            setTimeout(() => setAutoAnimate(false), 1500);
          }
        });
      },
      { threshold: 0.3, rootMargin: '-50px' }
    );

    const cardElement = document.getElementById(`club-card-${club.id}`);
    if (cardElement) {
      observer.observe(cardElement);
    }

    return () => {
      if (cardElement) {
        observer.unobserve(cardElement);
      }
    };
  }, [club.id, isMobile]);
  const { toast } = useToast();

  // Get club images for enhanced display
  const { data: images, primaryImage } = useClubImages(club.id);

  // Get user's membership for this club
  const { data: fetchedMembership } = useUserClubMembership(
    user?.id || null, 
    club.id
  );
  
  // Use prop membership if provided, otherwise use fetched
  const membership = propMembership || fetchedMembership;
  
  const joinClubMutation = useJoinClub();

  // Status calculation
  const currentStatus = membership?.current_status || 'cadet';
  const currentPoints = membership?.points || 0;
  const nextStatus = getNextStatus(currentStatus);
  const pointsToNext = getPointsToNext(currentPoints, currentStatus);
  
  // Progress calculation for status bar (matches funding progress calculation)
  const statusProgress = useMemo(() => {
    if (!nextStatus) return 100; // Already at max status
    
    const currentThreshold = STATUS_THRESHOLDS[currentStatus];
    const nextThreshold = STATUS_THRESHOLDS[nextStatus];
    const progressInTier = currentPoints - currentThreshold;
    const tierRange = nextThreshold - currentThreshold;
    
    return Math.min(100, (progressInTier / tierRange) * 100);
  }, [currentPoints, currentStatus, nextStatus]);

  // Visual indicators
  const StatusIcon = STATUS_ICONS[currentStatus];
  const statusColor = STATUS_COLORS[currentStatus];
  const statusBgColor = STATUS_BG_COLORS[currentStatus];
  const cardConfig = CARD_CONFIGS[currentStatus];

  // Generate waveform data for visual consistency (static for clubs)
  const waveformData = useMemo(() => {
    // Generate consistent waveform heights based on club name
    const seed = club.name.charCodeAt(0);
    return Array(40)
      .fill(0)
      .map((_, i) => Math.abs(Math.sin(seed + i * 0.5)) * 100);
  }, [club.name]);

  const handleJoinClub = async (e: React.MouseEvent) => {
    e.stopPropagation();
    
    requireAuth('membership', async () => {
      try {
        await joinClubMutation.mutateAsync({
          privyUserId: user.id,
          clubId: club.id,
        });
        
        toast({
          title: "Membership added!",
          description: `You've successfully joined ${club.name}`,
        });
      } catch (error) {
        console.error('Error joining club:', error);
        toast({
          title: "Failed to add membership",
          description: "Please try again later",
          variant: "destructive",
        });
      }
    });
  };

  const handleQRScan = (data: string) => {
    console.log('QR Code scanned:', data);
    setShowQRScanner(false);
    
    // Check if it's a tap-in URL for this club
    if (data.includes('/tap') && data.includes(`club=${club.id}`)) {
      try {
        const url = new URL(data);
        // Extract the path and search params for local navigation
        const tapPath = `${url.pathname}${url.search}`;
        router.push(tapPath);
      } catch (error) {
        // If URL parsing fails, try direct navigation
        router.push(data.replace(window.location.origin, ''));
      }
    } else {
      // Generic QR code - show info and allow manual navigation
      toast({
        title: "QR Code Detected",
        description: "Opening link...",
      });
      if (data.startsWith('http')) {
        window.open(data, '_blank');
      }
    }
  };

  return (
    <>
      <motion.div
        id={`club-card-${club.id}`}
        className={`relative overflow-hidden rounded-[20px] cursor-pointer group ${
          !membership ? "opacity-90" : ""
        }`}
        style={{
          background: cardConfig.gradient,
          boxShadow: `
            0 8px 25px -8px ${cardConfig.accent}40,
            0 0 0 1px rgba(255, 255, 255, 0.1),
            inset 0 1px 0 rgba(255, 255, 255, 0.1)
          `,
        }}
        initial={{ opacity: 0, y: 20 }}
        animate={{ 
          opacity: 1, 
          y: autoAnimate && isMobile ? -6 : 0,
          rotateX: autoAnimate && isMobile ? 1.5 : 0,
          rotateY: autoAnimate && isMobile ? 1.5 : 0,
        }}
        transition={{ delay: index * 0.05, duration: 0.4 }}
        whileHover={{
          y: -12,
          rotateX: 3,
          rotateY: 3,
          boxShadow: `
            0 25px 50px -12px ${cardConfig.accent}60,
            ${cardConfig.glow},
            0 0 0 1px rgba(255, 255, 255, 0.2),
            inset 0 2px 0 rgba(255, 255, 255, 0.15)
          `,
        }}
        whileTap={{ scale: 0.98 }}
        onHoverStart={() => setIsHovered(true)}
        onHoverEnd={() => setIsHovered(false)}
        onClick={() => setShowDetails(true)}
      >
        {/* Background Pattern */}
        <div 
          className="absolute inset-0 opacity-60"
          style={{ background: cardConfig.pattern }}
        />

        {/* Holographic Shimmer */}
        <motion.div
          className="absolute inset-0 opacity-0"
          style={{
            background: cardConfig.shimmer,
            backgroundSize: "200% 200%",
          }}
          animate={{
            opacity: (isHovered || autoAnimate) ? 0.8 : 0,
            backgroundPosition: (isHovered || autoAnimate) ? ["0% 0%", "100% 100%"] : "0% 0%",
          }}
          transition={{
            duration: 2,
            repeat: (isHovered || autoAnimate) ? Infinity : 0,
            ease: "linear"
          }}
        />

        {/* Floating Particles on Hover or Auto-Animate */}
        {(isHovered || autoAnimate) && (
          <div className="absolute inset-0 pointer-events-none">
            {[...Array(6)].map((_, i) => (
              <motion.div
                key={i}
                className="absolute w-1 h-1 rounded-full bg-white opacity-60"
                initial={{
                  x: Math.random() * 300,
                  y: Math.random() * 200,
                  scale: 0,
                }}
                animate={{
                  y: [null, Math.random() * 200],
                  x: [null, Math.random() * 300],
                  scale: [0, 1, 0],
                  opacity: [0, 0.8, 0],
                }}
                transition={{
                  duration: 2 + Math.random() * 2,
                  repeat: Infinity,
                  delay: Math.random() * 2,
                }}
              />
            ))}
          </div>
        )}

        {/* Card Content */}
        <div className="relative z-20 p-6">
          {/* Top-right status badge or plus icon */}
          {membership ? (
            <span className={`absolute top-3 right-3 ${statusBgColor} border border-current/30 text-xs px-3 py-1 rounded-full shadow z-30 pointer-events-none select-none font-medium flex items-center gap-1 ${statusColor}`}>
              <StatusIcon className="h-3 w-3" />
              {currentStatus.charAt(0).toUpperCase() + currentStatus.slice(1)}
            </span>
          ) : (
            <button
              onClick={handleJoinClub}
              disabled={joinClubMutation.isPending}
              className="absolute top-3 right-3 h-8 w-8 bg-primary hover:bg-primary/90 rounded-full flex items-center justify-center shadow z-30 transition-colors disabled:opacity-50"
              aria-label="Add membership"
            >
              {joinClubMutation.isPending ? (
                <Spinner size="sm" color="white" />
              ) : (
                <Plus className="h-4 w-4 text-white" />
              )}
            </button>
          )}

          <div className="flex items-center justify-between mb-4">
            <div className="flex items-center">
              <div className="relative mr-3 h-12 w-12 overflow-hidden rounded-full bg-primary/20 flex items-center justify-center">
                {primaryImage || club.image_url ? (
                  <img
                    src={primaryImage?.file_path || club.image_url || "/placeholder.svg"}
                    alt={primaryImage?.alt_text || club.name}
                    className="h-full w-full object-cover"
                  />
                ) : (
                  <span className="text-lg font-bold text-primary">
                    {club.name.charAt(0)}
                  </span>
                )}
              </div>

              <div>
                <h3 className="font-medium text-white cursor-pointer hover:text-primary transition-colors" onClick={(e) => {
                  e.stopPropagation();
                  setShowDetails(true);
                }}>{club.name}</h3>
                <div className="text-sm text-muted-foreground">
                  {club.city && (
                    <>
                      <MapPin className="h-3 w-3 mr-1 inline" />
                      {club.city}
                    </>
                  )}
                </div>
              </div>
            </div>
          </div>

          {/* Integrated Waveform Visualization (matches project card) */}
          <div className="relative mb-6 mt-2 group">
            {/* Status indicator overlay (replaces play button) */}
            <div className="absolute left-1/2 top-1/2 -translate-x-1/2 -translate-y-1/2 h-8 w-8 bg-primary rounded-full flex items-center justify-center opacity-0 group-hover:opacity-100 transition-opacity z-10">
              <StatusIcon className="h-4 w-4 text-white" />
            </div>

            {/* Waveform Visualization */}
            <div className="flex items-end justify-between h-12 gap-[2px] overflow-hidden">
              {waveformData.map((height, i) => {
                // Calculate if this bar should be highlighted based on status progress
                const isActive = (i / waveformData.length) * 100 <= statusProgress;

                return (
                  <div
                    key={i}
                    className={`w-full rounded-sm transition-all duration-200 ${
                      isActive
                        ? currentStatus === 'superfan' ? 'bg-yellow-500' : 'bg-primary'
                        : "bg-gray-700 group-hover:bg-gray-600"
                    }`}
                    style={{
                      height: `${Math.max(15, height)}%`,
                    }}
                  />
                );
              })}
            </div>

            {/* Track Label (adapted for club) */}
            <div className="flex justify-between mt-1">
              <span className="text-xs text-muted-foreground">
                {membership ? "Cadet (0)" : "Start here"}
              </span>
              <span className="text-xs text-muted-foreground">
                {membership 
                  ? nextStatus 
                    ? `${nextStatus.charAt(0).toUpperCase() + nextStatus.slice(1)} (${STATUS_THRESHOLDS[nextStatus]})`
                    : "Max Level!"
                  : "Add membership"
                }
              </span>
            </div>
          </div>

          {/* Status Progress (replaces funding progress) */}
          <div className="mt-4">
            <div className="h-1.5 w-full overflow-hidden rounded-full bg-gray-800">
              <motion.div
                className={`h-full ${
                  currentStatus === 'superfan' 
                    ? 'bg-yellow-500' 
                    : 'bg-primary'
                }`}
                style={{
                  width: membership ? `${statusProgress}%` : "0%",
                }}
                animate={{
                  width: membership ? `${statusProgress}%` : "0%",
                }}
                transition={{ duration: 1, delay: 0.2 }}
              />
            </div>
            <div className="mt-2 flex justify-between text-xs">
              <span className="text-white">
                {membership 
                  ? `${currentPoints.toLocaleString()} points (${Math.round(statusProgress)}%)`
                  : "--"
                }
              </span>
              <span className="text-muted-foreground">
                {membership && nextStatus 
                  ? `${pointsToNext} to ${nextStatus.charAt(0).toUpperCase() + nextStatus.slice(1)}`
                  : membership 
                    ? "Max Status!" 
                    : "Add membership to start"
                }
              </span>
            </div>

            <div className="mt-1 flex items-center text-xs text-muted-foreground">
              <Users className="h-3 w-3 mr-1" />
              {membership ? (
                <span>{currentStatus.charAt(0).toUpperCase() + currentStatus.slice(1)} tier</span>
              ) : (
                <span>-- members</span>
              )}
            </div>
          </div>

          {/* Points Wallet Widget */}
          {membership && (
            <div className="mt-4">
              <PointsWalletWidget 
                clubId={club.id}
                clubName={club.name}
                compact={true}
                className="bg-gray-800/50 rounded-lg p-3 border border-gray-700"
              />
            </div>
          )}

          {/* Action Button (matches project card structure) */}
          <div className="mt-4" onClick={(e) => e.stopPropagation()}>
            {membership ? (
              <button
                onClick={() => setShowQRScanner(true)}
                className="w-full flex items-center justify-center rounded-lg bg-primary px-4 py-2 font-medium text-white shadow-lg shadow-primary/20 transition-all hover:bg-primary/90"
              >
                <QrCode className="h-4 w-4 mr-1" />
                Check In
              </button>
            ) : (
              <button
                onClick={handleJoinClub}
                disabled={joinClubMutation.isPending}
                className="w-full flex items-center justify-center rounded-lg bg-primary px-4 py-2 font-medium text-white shadow-lg shadow-primary/20 transition-all hover:bg-primary/90 disabled:opacity-50"
              >
                {joinClubMutation.isPending ? (
                  <Spinner size="sm" className="mr-2" />
                ) : (
                  <Users className="h-4 w-4 mr-1" />
                )}
                {joinClubMutation.isPending ? "Adding..." : "Add Membership"}
              </button>
            )}
          </div>
        </div>
      </motion.div>
      
      {showDetails && (
        <ClubDetailsModal
          club={club}
          membership={membership}
          onClose={() => setShowDetails(false)}
          isOpen={showDetails}
        />
      )}
      
      {showQRScanner && (
        <QRScanner
          isOpen={showQRScanner}
          onClose={() => setShowQRScanner(false)}
          onScan={handleQRScan}
        />
      )}
    </>
  );
}<|MERGE_RESOLUTION|>--- conflicted
+++ resolved
@@ -7,13 +7,9 @@
 import { Users, Play, Pause, MapPin, Star, Crown, Trophy, Shield, Plus, QrCode } from "lucide-react";
 import { useToast } from "@/hooks/use-toast";
 import ClubDetailsModal from "./club-details-modal";
-<<<<<<< HEAD
-import QRScanner from "./qr-scanner";
-import PointsWalletWidget from "./points-wallet-widget";
-=======
 import dynamic from "next/dynamic";
 const QRScanner = dynamic(() => import("./qr-scanner"), { ssr: false });
->>>>>>> a29b6829
+import PointsWalletWidget from "./points-wallet-widget";
 import { useUnifiedAuth } from "@/lib/unified-auth-context";
 import { useAuthAction } from "@/lib/universal-auth-context";
 import Link from "next/link";
