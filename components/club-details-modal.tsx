--- conflicted
+++ resolved
@@ -453,7 +453,6 @@
                   <CampaignProgressCard campaignData={campaignData} />
                 )}
                 
-<<<<<<< HEAD
                 <UnlockRedemption
                   clubId={club.id}
                   clubName={club.name}
@@ -475,20 +474,6 @@
                     setPerkDetails({ isOpen: true, unlock, redemption, onPurchase });
                   }}
                 />
-=======
-                {/* Temporarily hide campaigns section for testing */}
-                <div className="rounded-xl border border-gray-800 bg-gray-900/30 p-8 text-center">
-                  <div className="flex flex-col items-center justify-center py-8">
-                    <div className="mb-4 flex h-16 w-16 items-center justify-center rounded-full bg-primary/20">
-                      <Calendar className="h-8 w-8 text-primary" />
-                    </div>
-                    <h3 className="mb-2 text-xl font-medium">Campaigns Coming Soon</h3>
-                    <p className="text-muted-foreground">
-                      Your status sets your discount. Earn points now and get ready.
-                    </p>
-                  </div>
-                </div>
->>>>>>> f8ccd965
               </div>
             )}
 
